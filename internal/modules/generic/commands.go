// Copyright 2024 Kelvin Clement Mwinuka
//
// Licensed under the Apache License, Version 2.0 (the "License");
// you may not use this file except in compliance with the License.
// You may obtain a copy of the License at
//
//      http://www.apache.org/licenses/LICENSE-2.0
//
// Unless required by applicable law or agreed to in writing, software
// distributed under the License is distributed on an "AS IS" BASIS,
// WITHOUT WARRANTIES OR CONDITIONS OF ANY KIND, either express or implied.
// See the License for the specific language governing permissions and
// limitations under the License.

package generic

import (
	"errors"
	"fmt"
	"log"
	"reflect"
	"strconv"
	"strings"
	"time"

	"github.com/echovault/echovault/internal"
	"github.com/echovault/echovault/internal/constants"
)

type KeyObject struct {
	value  interface{}
	locked bool
}

func handleSet(params internal.HandlerFuncParams) ([]byte, error) {
	keys, err := setKeyFunc(params.Command)
	if err != nil {
		return nil, err
	}

	key := keys.WriteKeys[0]
	keyExists := params.KeysExist(params.Context, keys.WriteKeys)[key]
	value := params.Command[2]
	res := []byte(constants.OkResponse)
	clock := params.GetClock()

	options, err := getSetCommandOptions(clock, params.Command[3:], SetOptions{})
	if err != nil {
		return nil, err
	}

	// If Get is provided, the response should be the current stored value.
	// If there's no current value, then the response should be nil.
	if options.get {
		if !keyExists {
			res = []byte("$-1\r\n")
		} else {
			res = []byte(fmt.Sprintf("+%v\r\n", params.GetValues(params.Context, []string{key})[key]))
		}
	}

	if "xx" == strings.ToLower(options.exists) {
		// If XX is specified, make sure the key exists.
		if !keyExists {
			return nil, fmt.Errorf("key %s does not exist", key)
		}
	} else if "nx" == strings.ToLower(options.exists) {
		// If NX is specified, make sure that the key does not currently exist.
		if keyExists {
			return nil, fmt.Errorf("key %s already exists", key)
		}
	}

	if err = params.SetValues(params.Context, map[string]interface{}{
		key: internal.AdaptType(value),
	}); err != nil {
		return nil, err
	}

	// If expiresAt is set, set the key's expiry time as well
	if options.expireAt != nil {
		params.SetExpiry(params.Context, key, options.expireAt.(time.Time), false)
	}

	return res, nil
}

func handleMSet(params internal.HandlerFuncParams) ([]byte, error) {
	_, err := msetKeyFunc(params.Command)
	if err != nil {
		return nil, err
	}

	entries := make(map[string]interface{})

	// Extract all the key/value pairs
	for i, key := range params.Command[1:] {
		if i%2 == 0 {
			entries[key] = internal.AdaptType(params.Command[1:][i+1])
		}
	}

	// Set all the values
	if err = params.SetValues(params.Context, entries); err != nil {
		return nil, err
	}

	return []byte(constants.OkResponse), nil
}

func handleGet(params internal.HandlerFuncParams) ([]byte, error) {
	keys, err := getKeyFunc(params.Command)
	if err != nil {
		return nil, err
	}
	key := keys.ReadKeys[0]
	keyExists := params.KeysExist(params.Context, []string{key})[key]

	if !keyExists {
		return []byte("$-1\r\n"), nil
	}

	value := params.GetValues(params.Context, []string{key})[key]

	return []byte(fmt.Sprintf("+%v\r\n", value)), nil
}

func handleMGet(params internal.HandlerFuncParams) ([]byte, error) {
	keys, err := mgetKeyFunc(params.Command)
	if err != nil {
		return nil, err
	}

	values := make(map[string]string)
	for key, value := range params.GetValues(params.Context, keys.ReadKeys) {
		if value == nil {
			values[key] = ""
			continue
		}
		values[key] = fmt.Sprintf("%v", value)
	}

	bytes := []byte(fmt.Sprintf("*%d\r\n", len(params.Command[1:])))

	for _, key := range params.Command[1:] {
		if values[key] == "" {
			bytes = append(bytes, []byte("$-1\r\n")...)
			continue
		}
		bytes = append(bytes, []byte(fmt.Sprintf("$%d\r\n%s\r\n", len(values[key]), values[key]))...)
	}

	return bytes, nil
}

func handleDel(params internal.HandlerFuncParams) ([]byte, error) {
	keys, err := delKeyFunc(params.Command)
	if err != nil {
		return nil, err
	}
	count := 0
	for key, exists := range params.KeysExist(params.Context, keys.WriteKeys) {
		if !exists {
			continue
		}
		err = params.DeleteKey(params.Context, key)
		if err != nil {
			log.Printf("could not delete key %s due to error: %+v\n", key, err)
			continue
		}
		count += 1
	}
	return []byte(fmt.Sprintf(":%d\r\n", count)), nil
}

func handlePersist(params internal.HandlerFuncParams) ([]byte, error) {
	keys, err := persistKeyFunc(params.Command)
	if err != nil {
		return nil, err
	}

	key := keys.WriteKeys[0]
	keyExists := params.KeysExist(params.Context, keys.WriteKeys)[key]

	if !keyExists {
		return []byte(":0\r\n"), nil
	}

	expireAt := params.GetExpiry(params.Context, key)
	if expireAt == (time.Time{}) {
		return []byte(":0\r\n"), nil
	}

	params.SetExpiry(params.Context, key, time.Time{}, false)

	return []byte(":1\r\n"), nil
}

func handleExpireTime(params internal.HandlerFuncParams) ([]byte, error) {
	keys, err := expireTimeKeyFunc(params.Command)
	if err != nil {
		return nil, err
	}

	key := keys.ReadKeys[0]
	keyExists := params.KeysExist(params.Context, keys.ReadKeys)[key]

	if !keyExists {
		return []byte(":-2\r\n"), nil
	}

	expireAt := params.GetExpiry(params.Context, key)

	if expireAt == (time.Time{}) {
		return []byte(":-1\r\n"), nil
	}

	t := expireAt.Unix()
	if strings.ToLower(params.Command[0]) == "pexpiretime" {
		t = expireAt.UnixMilli()
	}

	return []byte(fmt.Sprintf(":%d\r\n", t)), nil
}

func handleTTL(params internal.HandlerFuncParams) ([]byte, error) {
	keys, err := ttlKeyFunc(params.Command)
	if err != nil {
		return nil, err
	}

	key := keys.ReadKeys[0]
	keyExists := params.KeysExist(params.Context, keys.ReadKeys)[key]

	clock := params.GetClock()

	if !keyExists {
		return []byte(":-2\r\n"), nil
	}

	expireAt := params.GetExpiry(params.Context, key)

	if expireAt == (time.Time{}) {
		return []byte(":-1\r\n"), nil
	}

	t := expireAt.Unix() - clock.Now().Unix()
	if strings.ToLower(params.Command[0]) == "pttl" {
		t = expireAt.UnixMilli() - clock.Now().UnixMilli()
	}

	if t <= 0 {
		return []byte(":0\r\n"), nil
	}

	return []byte(fmt.Sprintf(":%d\r\n", t)), nil
}

func handleExpire(params internal.HandlerFuncParams) ([]byte, error) {
	keys, err := expireKeyFunc(params.Command)
	if err != nil {
		return nil, err
	}

	key := keys.WriteKeys[0]
	keyExists := params.KeysExist(params.Context, keys.WriteKeys)[key]

	// Extract time
	n, err := strconv.ParseInt(params.Command[2], 10, 64)
	if err != nil {
		return nil, errors.New("expire time must be integer")
	}

	var expireAt time.Time
	if strings.ToLower(params.Command[0]) == "pexpire" {
		expireAt = params.GetClock().Now().Add(time.Duration(n) * time.Millisecond)
	} else {
		expireAt = params.GetClock().Now().Add(time.Duration(n) * time.Second)
	}

	if !keyExists {
		return []byte(":0\r\n"), nil
	}

	if len(params.Command) == 3 {
		params.SetExpiry(params.Context, key, expireAt, true)
		return []byte(":1\r\n"), nil
	}

	currentExpireAt := params.GetExpiry(params.Context, key)

	switch strings.ToLower(params.Command[3]) {
	case "nx":
		if currentExpireAt != (time.Time{}) {
			return []byte(":0\r\n"), nil
		}
		params.SetExpiry(params.Context, key, expireAt, false)
	case "xx":
		if currentExpireAt == (time.Time{}) {
			return []byte(":0\r\n"), nil
		}
		params.SetExpiry(params.Context, key, expireAt, false)
	case "gt":
		if currentExpireAt == (time.Time{}) {
			return []byte(":0\r\n"), nil
		}
		if expireAt.Before(currentExpireAt) {
			return []byte(":0\r\n"), nil
		}
		params.SetExpiry(params.Context, key, expireAt, false)
	case "lt":
		if currentExpireAt != (time.Time{}) {
			if currentExpireAt.Before(expireAt) {
				return []byte(":0\r\n"), nil
			}
			params.SetExpiry(params.Context, key, expireAt, false)
		}
		params.SetExpiry(params.Context, key, expireAt, false)
	default:
		return nil, fmt.Errorf("unknown option %s", strings.ToUpper(params.Command[3]))
	}

	return []byte(":1\r\n"), nil
}

func handleExpireAt(params internal.HandlerFuncParams) ([]byte, error) {
	keys, err := expireKeyFunc(params.Command)
	if err != nil {
		return nil, err
	}

	key := keys.WriteKeys[0]
	keyExists := params.KeysExist(params.Context, keys.WriteKeys)[key]

	// Extract time
	n, err := strconv.ParseInt(params.Command[2], 10, 64)
	if err != nil {
		return nil, errors.New("expire time must be integer")
	}

	var expireAt time.Time
	if strings.ToLower(params.Command[0]) == "pexpireat" {
		expireAt = time.UnixMilli(n)
	} else {
		expireAt = time.Unix(n, 0)
	}

	if !keyExists {
		return []byte(":0\r\n"), nil
	}

	if len(params.Command) == 3 {
		params.SetExpiry(params.Context, key, expireAt, true)
		return []byte(":1\r\n"), nil
	}

	currentExpireAt := params.GetExpiry(params.Context, key)

	switch strings.ToLower(params.Command[3]) {
	case "nx":
		if currentExpireAt != (time.Time{}) {
			return []byte(":0\r\n"), nil
		}
		params.SetExpiry(params.Context, key, expireAt, false)
	case "xx":
		if currentExpireAt == (time.Time{}) {
			return []byte(":0\r\n"), nil
		}
		params.SetExpiry(params.Context, key, expireAt, false)
	case "gt":
		if currentExpireAt == (time.Time{}) {
			return []byte(":0\r\n"), nil
		}
		if expireAt.Before(currentExpireAt) {
			return []byte(":0\r\n"), nil
		}
		params.SetExpiry(params.Context, key, expireAt, false)
	case "lt":
		if currentExpireAt != (time.Time{}) {
			if currentExpireAt.Before(expireAt) {
				return []byte(":0\r\n"), nil
			}
			params.SetExpiry(params.Context, key, expireAt, false)
		}
		params.SetExpiry(params.Context, key, expireAt, false)
	default:
		return nil, fmt.Errorf("unknown option %s", strings.ToUpper(params.Command[3]))
	}

	return []byte(":1\r\n"), nil
}

func handleIncr(params internal.HandlerFuncParams) ([]byte, error) {
	// Extract key from command
	keys, err := incrKeyFunc(params.Command)
	if err != nil {
		return nil, err
	}

	key := keys.WriteKeys[0]
	values := params.GetValues(params.Context, []string{key}) // Get the current values for the specified keys
	currentValue, ok := values[key]                           // Check if the key exists

	var newValue int64
	var currentValueInt int64

	// Check if the key exists and its current value
	if !ok || currentValue == nil {
		// If key does not exist, initialize it with 1
		newValue = 1
	} else {
		// Use type switch to handle different types of currentValue
		switch v := currentValue.(type) {
		case string:
			var err error
			currentValueInt, err = strconv.ParseInt(v, 10, 64) // Parse the string to int64
			if err != nil {
				return nil, errors.New("value is not an integer or out of range")
			}
		case int:
			currentValueInt = int64(v) // Convert int to int64
		case int64:
			currentValueInt = v // Use int64 value directly
		default:
			fmt.Printf("unexpected type for currentValue: %T\n", currentValue)
			return nil, errors.New("unexpected type for currentValue") // Handle unexpected types
		}
		newValue = currentValueInt + 1 // Increment the value
	}

	// Set the new incremented value
	if err := params.SetValues(params.Context, map[string]interface{}{key: fmt.Sprintf("%d", newValue)}); err != nil {
		return nil, err
	}

	// Prepare response with the actual new value
	return []byte(fmt.Sprintf(":%d\r\n", newValue)), nil
}

func handleDecr(params internal.HandlerFuncParams) ([]byte, error) {
	// Extract key from command
	keys, err := decrKeyFunc(params.Command)
	if err != nil {
		return nil, err
	}

	key := keys.WriteKeys[0]
	values := params.GetValues(params.Context, []string{key}) // Get the current values for the specified keys
	currentValue, ok := values[key]                           // Check if the key exists

	var newValue int64
	var currentValueInt int64

	// Check if the key exists and its current value
	if !ok || currentValue == nil {
		// If key does not exist, initialize it with 0
		newValue = -1
	} else {
		// Use type switch to handle different types of currentValue
		switch v := currentValue.(type) {
		case string:
			var err error
			currentValueInt, err = strconv.ParseInt(v, 10, 64) // Parse the string to int64
			if err != nil {
				return nil, errors.New("value is not an integer or out of range")
			}
		case int:
			currentValueInt = int64(v) // Convert int to int64
		case int64:
			currentValueInt = v // Use int64 value directly
		default:
			fmt.Printf("unexpected type for currentValue: %T\n", currentValue)
			return nil, errors.New("unexpected type for currentValue") // Handle unexpected types
		}
		newValue = currentValueInt - 1 // Decrement the value
	}

	// Set the new incremented value
	if err := params.SetValues(params.Context, map[string]interface{}{key: fmt.Sprintf("%d", newValue)}); err != nil {
		return nil, err
	}

	// Prepare response with the actual new value
	return []byte(fmt.Sprintf(":%d\r\n", newValue)), nil
}

func handleIncrBy(params internal.HandlerFuncParams) ([]byte, error) {
	// Extract key from command
	keys, err := incrByKeyFunc(params.Command)
	if err != nil {
		return nil, err
	}

	// Parse increment value
	incrValue, err := strconv.ParseInt(params.Command[2], 10, 64)
	if err != nil {
		return nil, errors.New("increment value is not an integer or out of range")
	}

	key := keys.WriteKeys[0]
	values := params.GetValues(params.Context, []string{key}) // Get the current values for the specified keys
	currentValue, ok := values[key]                           // Check if the key exists

	var newValue int64
	var currentValueInt int64

	// Check if the key exists and its current value
	if !ok || currentValue == nil {
		// If key does not exist, initialize it with the increment value
		newValue = incrValue
	} else {
		// Use type switch to handle different types of currentValue
		switch v := currentValue.(type) {
		case string:
			currentValueInt, err = strconv.ParseInt(v, 10, 64) // Parse the string to int64
			if err != nil {
				return nil, errors.New("value is not an integer or out of range")
			}
		case int:
			currentValueInt = int64(v) // Convert int to int64
		case int64:
			currentValueInt = v // Use int64 value directly
		default:
			fmt.Printf("unexpected type for currentValue: %T\n", currentValue)
			return nil, errors.New("unexpected type for currentValue") // Handle unexpected types
		}
		newValue = currentValueInt + incrValue // Increment the value by the specified amount
	}

	// Set the new incremented value
	if err := params.SetValues(params.Context, map[string]interface{}{key: fmt.Sprintf("%d", newValue)}); err != nil {
		return nil, err
	}

	// Prepare response with the actual new value
	return []byte(fmt.Sprintf(":%d\r\n", newValue)), nil
}

func handleIncrByFloat(params internal.HandlerFuncParams) ([]byte, error) {
	// Extract key from command
	keys, err := incrByFloatKeyFunc(params.Command)
	if err != nil {
		return nil, err
	}

	// Parse increment value
	incrValue, err := strconv.ParseFloat(params.Command[2], 64)
	if err != nil {
		return nil, errors.New("increment value is not a float or out of range")
	}

	key := keys.WriteKeys[0]
	values := params.GetValues(params.Context, []string{key}) // Get the current values for the specified keys
	currentValue, ok := values[key]                           // Check if the key exists

	var newValue float64
	var currentValueFloat float64

	// Check if the key exists and its current value
	if !ok || currentValue == nil {
		// If key does not exist, initialize it with the increment value
		newValue = incrValue
	} else {
		// Use type switch to handle different types of currentValue
		switch v := currentValue.(type) {
		case string:
			currentValueFloat, err = strconv.ParseFloat(v, 64) // Parse the string to float64
			if err != nil {
				currentValueInt, err := strconv.ParseInt(v, 10, 64)
				if err != nil {
					return nil, errors.New("value is not a float or integer")
				}
				currentValueFloat = float64(currentValueInt)
			}
		case float64:
			currentValueFloat = v // Use float64 value directly
		case int64:
			currentValueFloat = float64(v) // Convert int64 to float64
		case int:
			currentValueFloat = float64(v) // Convert int to float64
		default:
			fmt.Printf("unexpected type for currentValue: %T\n", currentValue)
			return nil, errors.New("unexpected type for currentValue") // Handle unexpected types
		}
		newValue = currentValueFloat + incrValue // Increment the value by the specified amount
	}

	// Set the new incremented value
	if err := params.SetValues(params.Context, map[string]interface{}{key: fmt.Sprintf("%g", newValue)}); err != nil {
		return nil, err
	}

	// Prepare response with the actual new value in bulk string format
	response := fmt.Sprintf("$%d\r\n%g\r\n", len(fmt.Sprintf("%g", newValue)), newValue)
	return []byte(response), nil
}
func handleDecrBy(params internal.HandlerFuncParams) ([]byte, error) {
	// Extract key from command
	keys, err := decrByKeyFunc(params.Command)
	if err != nil {
		return nil, err
	}

	// Parse decrement value
	decrValue, err := strconv.ParseInt(params.Command[2], 10, 64)
	if err != nil {
		return nil, errors.New("decrement value is not an integer or out of range")
	}

	key := keys.WriteKeys[0]
	values := params.GetValues(params.Context, []string{key}) // Get the current values for the specified keys
	currentValue, ok := values[key]                           // Check if the key exists

	var newValue int64
	var currentValueInt int64

	// Check if the key exists and its current value
	if !ok || currentValue == nil {
		// If key does not exist, initialize it with the decrement value
		newValue = decrValue * -1
	} else {
		// Use type switch to handle different types of currentValue
		switch v := currentValue.(type) {
		case string:
			currentValueInt, err = strconv.ParseInt(v, 10, 64) // Parse the string to int64
			if err != nil {
				return nil, errors.New("value is not an integer or out of range")
			}
		case int:
			currentValueInt = int64(v) // Convert int to int64
		case int64:
			currentValueInt = v // Use int64 value directly
		default:
			fmt.Printf("unexpected type for currentValue: %T\n", currentValue)
			return nil, errors.New("unexpected type for currentValue") // Handle unexpected types
		}
		newValue = currentValueInt - decrValue // decrement the value by the specified amount
	}

	// Set the new incremented value
	if err := params.SetValues(params.Context, map[string]interface{}{key: fmt.Sprintf("%d", newValue)}); err != nil {
		return nil, err
	}

	// Prepare response with the actual new value
	return []byte(fmt.Sprintf(":%d\r\n", newValue)), nil
}

func handleRename(params internal.HandlerFuncParams) ([]byte, error) {
	if len(params.Command) != 3 {
		return nil, errors.New(constants.WrongArgsResponse)
	}

	oldKey := params.Command[1]
	newKey := params.Command[2]

	// Get the current value for the old key
	values := params.GetValues(params.Context, []string{oldKey})
	oldValue, ok := values[oldKey]

	if !ok || oldValue == nil {
		return nil, errors.New("no such key")
	}

	// Set the new key with the old value
	if err := params.SetValues(params.Context, map[string]interface{}{newKey: oldValue}); err != nil {
		return nil, err
	}

	// Delete the old key
	if err := params.DeleteKey(params.Context, oldKey); err != nil {
		return nil, err
	}

	return []byte("+OK\r\n"), nil
}

func handleFlush(params internal.HandlerFuncParams) ([]byte, error) {
	if len(params.Command) != 1 {
		return nil, errors.New(constants.WrongArgsResponse)
	}

	if strings.EqualFold(params.Command[0], "flushall") {
		params.Flush(-1)
		return []byte(constants.OkResponse), nil
	}

	database := params.Context.Value("Database").(int)
	params.Flush(database)
	return []byte(constants.OkResponse), nil
}

func handleRandomkey(params internal.HandlerFuncParams) ([]byte, error) {

	key := params.Randomkey(params.Context)

	return []byte(fmt.Sprintf("+%v\r\n", key)), nil
}

func handleGetdel(params internal.HandlerFuncParams) ([]byte, error) {
	keys, err := getDelKeyFunc(params.Command)
	if err != nil {
		return nil, err
	}
	key := keys.ReadKeys[0]
	keyExists := params.KeysExist(params.Context, []string{key})[key]

	if !keyExists {
		return []byte("$-1\r\n"), nil
	}

	value := params.GetValues(params.Context, []string{key})[key]
	delkey := keys.WriteKeys[0]
	err = params.DeleteKey(params.Context, delkey)
	if err != nil {
		return nil, err
	}

	return []byte(fmt.Sprintf("+%v\r\n", value)), nil
}

func handleGetex(params internal.HandlerFuncParams) ([]byte, error) {
	keys, err := getExKeyFunc(params.Command)
	if err != nil {
		return nil, err
	}

	key := keys.ReadKeys[0]
	keyExists := params.KeysExist(params.Context, []string{key})[key]

	if !keyExists {
		return []byte("$-1\r\n"), nil
	}

	value := params.GetValues(params.Context, []string{key})[key]

	exkey := keys.WriteKeys[0]

	cmdLen := len(params.Command)

	// Handle no expire options provided
	if cmdLen == 2 {
		return []byte(fmt.Sprintf("+%v\r\n", value)), nil
	}

	// Handle persist
	exCommand := strings.ToUpper(params.Command[2])
	// If time is provided with PERSIST it is effectively ignored
	if exCommand == "persist" {
		// getValues will update key access so no need here
		params.SetExpiry(params.Context, exkey, time.Time{}, false)
		return []byte(fmt.Sprintf("+%v\r\n", value)), nil
	}

	// Handle exipre command passed but no time provided
	if cmdLen == 3 {
		return []byte(fmt.Sprintf("+%v\r\n", value)), nil
	}

	// Extract time
	exTimeString := params.Command[3]
	n, err := strconv.ParseInt(exTimeString, 10, 64)
	if err != nil {
		return []byte("$-1\r\n"), errors.New("expire time must be integer")
	}

	var expireAt time.Time
	switch exCommand {
	case "EX":
		expireAt = params.GetClock().Now().Add(time.Duration(n) * time.Second)
	case "PX":
		expireAt = params.GetClock().Now().Add(time.Duration(n) * time.Millisecond)
	case "EXAT":
		expireAt = time.Unix(n, 0)
	case "PXAT":
		expireAt = time.UnixMilli(n)
	case "PERSIST":
		expireAt = time.Time{}
	default:
		return nil, fmt.Errorf("unknown option %s -- '%v'", strings.ToUpper(exCommand), params.Command)
	}

	params.SetExpiry(params.Context, exkey, expireAt, false)

	return []byte(fmt.Sprintf("+%v\r\n", value)), nil

}

<<<<<<< HEAD
func handleTouch(params internal.HandlerFuncParams) ([]byte, error) {
	keys, err := touchKeyFunc(params.Command)
	if err != nil {
		return nil, err
	}

	touchedKeys, err := params.Touchkey(params.Context, keys.ReadKeys)
	if err != nil {
		return nil, err
	}

	return []byte(fmt.Sprintf("+%v\r\n", touchedKeys)), nil
}

func handleObjFreq(params internal.HandlerFuncParams) ([]byte, error) {
	key, err := objFreqKeyFunc(params.Command)
	if err != nil {
		return nil, err
	}

	freq, err := params.GetObjectFrequency(params.Context, key.ReadKeys[0])

	if err != nil {
		return nil, err
	}

	return []byte(fmt.Sprintf("+%v\r\n", freq)), nil
}

func handleObjIdleTime(params internal.HandlerFuncParams) ([]byte, error) {
	key, err := objIdleTimeKeyFunc(params.Command)
	if err != nil {
		return nil, err
	}

	idletime, err := params.GetObjectIdleTime(params.Context, key.ReadKeys[0])
	if err != nil {
		return nil, err
	}

	return []byte(fmt.Sprintf("+%v\r\n", idletime)), nil
=======
func handleType(params internal.HandlerFuncParams) ([]byte, error) {
	keys, err := getKeyFunc(params.Command)
	if err != nil {
		return nil, err
	}
	key := keys.ReadKeys[0]
	keyExists := params.KeysExist(params.Context, []string{key})[key]

	if !keyExists {
		return nil, fmt.Errorf("key %s does not exist", key)
	}

	value := params.GetValues(params.Context, []string{key})[key]
	t := reflect.TypeOf(value)
	type_string := ""
	switch t.Kind() {
	case reflect.String:
		type_string = "string"
	case reflect.Int:
		type_string = "integer"
	case reflect.Float64:
		type_string = "float"
	case reflect.Slice:
		type_string = "list"
	case reflect.Map:
		type_string = "hash"
	case reflect.Pointer:
		if t.Elem().Name() == "Set" {
			type_string = "set"
		} else if t.Elem().Name() == "SortedSet" {
			type_string = "zset"
		} else {
			type_string = t.Elem().Name()
		}
	default:
		type_string = fmt.Sprintf("%T", value)
	}
	return []byte(fmt.Sprintf("+%v\r\n", type_string)), nil
>>>>>>> 193cbc9f
}

func Commands() []internal.Command {
	return []internal.Command{
		{
			Command:    "set",
			Module:     constants.GenericModule,
			Categories: []string{constants.WriteCategory, constants.SlowCategory},
			Description: `
(SET key value [NX | XX] [GET] [EX seconds | PX milliseconds | EXAT unix-time-seconds | PXAT unix-time-milliseconds])
Set the value of a key, considering the value's type.
NX - Only set if the key does not exist.
XX - Only set if the key exists.
GET - Return the old value stored at key, or nil if the value does not exist.
EX - Expire the key after the specified number of seconds (positive integer).
PX - Expire the key after the specified number of milliseconds (positive integer).
EXAT - Expire at the exact time in unix seconds (positive integer).
PXAT - Expire at the exat time in unix milliseconds (positive integer).`,
			Sync:              true,
			KeyExtractionFunc: setKeyFunc,
			HandlerFunc:       handleSet,
		},
		{
			Command:           "mset",
			Module:            constants.GenericModule,
			Categories:        []string{constants.WriteCategory, constants.SlowCategory},
			Description:       "(MSET key value [key value ...]) Automatically set or modify multiple key/value pairs.",
			Sync:              true,
			KeyExtractionFunc: msetKeyFunc,
			HandlerFunc:       handleMSet,
		},
		{
			Command:           "get",
			Module:            constants.GenericModule,
			Categories:        []string{constants.ReadCategory, constants.FastCategory},
			Description:       "(GET key) Get the value at the specified key.",
			Sync:              false,
			KeyExtractionFunc: getKeyFunc,
			HandlerFunc:       handleGet,
		},
		{
			Command:           "mget",
			Module:            constants.GenericModule,
			Categories:        []string{constants.ReadCategory, constants.FastCategory},
			Description:       "(MGET key [key ...]) Get multiple values from the specified keys.",
			Sync:              false,
			KeyExtractionFunc: mgetKeyFunc,
			HandlerFunc:       handleMGet,
		},
		{
			Command:           "del",
			Module:            constants.GenericModule,
			Categories:        []string{constants.KeyspaceCategory, constants.WriteCategory, constants.FastCategory},
			Description:       "(DEL key [key ...]) Removes one or more keys from the store.",
			Sync:              true,
			KeyExtractionFunc: delKeyFunc,
			HandlerFunc:       handleDel,
		},
		{
			Command:    "persist",
			Module:     constants.GenericModule,
			Categories: []string{constants.KeyspaceCategory, constants.WriteCategory, constants.FastCategory},
			Description: `(PERSIST key) Removes the TTl associated with a key,
turning it from a volatile key to a persistent key.`,
			Sync:              true,
			KeyExtractionFunc: persistKeyFunc,
			HandlerFunc:       handlePersist,
		},
		{
			Command:    "expiretime",
			Module:     constants.GenericModule,
			Categories: []string{constants.KeyspaceCategory, constants.ReadCategory, constants.FastCategory},
			Description: `(EXPIRETIME key) Returns the absolute unix time in seconds when the key will expire.
Return -1 if the key exists but has no associated expiry time.
Returns -2 if the key does not exist.`,
			Sync:              false,
			KeyExtractionFunc: expireTimeKeyFunc,
			HandlerFunc:       handleExpireTime,
		},
		{
			Command:    "pexpiretime",
			Module:     constants.GenericModule,
			Categories: []string{constants.KeyspaceCategory, constants.ReadCategory, constants.FastCategory},
			Description: `(PEXPIRETIME key) Returns the absolute unix time in milliseconds when the key will expire.
Return -1 if the key exists but has no associated expiry time.
Returns -2 if the key does not exist.`,
			Sync:              false,
			KeyExtractionFunc: expireTimeKeyFunc,
			HandlerFunc:       handleExpireTime,
		},
		{
			Command:    "ttl",
			Module:     constants.GenericModule,
			Categories: []string{constants.KeyspaceCategory, constants.ReadCategory, constants.FastCategory},
			Description: `(TTL key) Returns the remaining time to live for a key that has an expiry time in seconds.
If the key exists but does not have an associated expiry time, -1 is returned.
If the key does not exist, -2 is returned.`,
			Sync:              false,
			KeyExtractionFunc: ttlKeyFunc,
			HandlerFunc:       handleTTL,
		},
		{
			Command:    "pttl",
			Module:     constants.GenericModule,
			Categories: []string{constants.KeyspaceCategory, constants.ReadCategory, constants.FastCategory},
			Description: `(PTTL key) Returns the remaining time to live for a key that has an expiry time in milliseconds.
If the key exists but does not have an associated expiry time, -1 is returned.
If the key does not exist, -2 is returned.`,
			Sync:              false,
			KeyExtractionFunc: ttlKeyFunc,
			HandlerFunc:       handleTTL,
		},
		{
			Command:    "expire",
			Module:     constants.GenericModule,
			Categories: []string{constants.KeyspaceCategory, constants.WriteCategory, constants.FastCategory},
			Description: `(EXPIRE key seconds [NX | XX | GT | LT])
Expire the key in the specified number of seconds. This commands turns a key into a volatile one.
NX - Only set the expiry time if the key has no associated expiry.
XX - Only set the expiry time if the key already has an expiry time.
GT - Only set the expiry time if the new expiry time is greater than the current one.
LT - Only set the expiry time if the new expiry time is less than the current one.`,
			Sync:              true,
			KeyExtractionFunc: expireKeyFunc,
			HandlerFunc:       handleExpire,
		},
		{
			Command:    "pexpire",
			Module:     constants.GenericModule,
			Categories: []string{constants.KeyspaceCategory, constants.WriteCategory, constants.FastCategory},
			Description: `(PEXPIRE key milliseconds [NX | XX | GT | LT])
Expire the key in the specified number of milliseconds. This commands turns a key into a volatile one.
NX - Only set the expiry time if the key has no associated expiry.
XX - Only set the expiry time if the key already has an expiry time.
GT - Only set the expiry time if the new expiry time is greater than the current one.
LT - Only set the expiry time if the new expiry time is less than the current one.`,
			Sync:              true,
			KeyExtractionFunc: expireKeyFunc,
			HandlerFunc:       handleExpire,
		},
		{
			Command:    "expireat",
			Module:     constants.GenericModule,
			Categories: []string{constants.KeyspaceCategory, constants.WriteCategory, constants.FastCategory},
			Description: `(EXPIREAT key unix-time-seconds [NX | XX | GT | LT])
Expire the key in at the exact unix time in seconds.
This commands turns a key into a volatile one.
NX - Only set the expiry time if the key has no associated expiry.
XX - Only set the expiry time if the key already has an expiry time.
GT - Only set the expiry time if the new expiry time is greater than the current one.
LT - Only set the expiry time if the new expiry time is less than the current one.`,
			Sync:              true,
			KeyExtractionFunc: expireAtKeyFunc,
			HandlerFunc:       handleExpireAt,
		},
		{
			Command:    "pexpireat",
			Module:     constants.GenericModule,
			Categories: []string{constants.KeyspaceCategory, constants.WriteCategory, constants.FastCategory},
			Description: `(PEXPIREAT key unix-time-milliseconds [NX | XX | GT | LT])
Expire the key in at the exact unix time in milliseconds.
This commands turns a key into a volatile one.
NX - Only set the expiry time if the key has no associated expiry.
XX - Only set the expiry time if the key already has an expiry time.
GT - Only set the expiry time if the new expiry time is greater than the current one.
LT - Only set the expiry time if the new expiry time is less than the current one.`,
			Sync:              true,
			KeyExtractionFunc: expireAtKeyFunc,
			HandlerFunc:       handleExpireAt,
		},
		{
			Command:    "incr",
			Module:     constants.GenericModule,
			Categories: []string{constants.WriteCategory, constants.FastCategory},
			Description: `(INCR key)
Increments the number stored at key by one. If the key does not exist, it is set to 0 before performing the operation.
An error is returned if the key contains a value of the wrong type or contains a string that cannot be represented as integer.
This operation is limited to 64 bit signed integers.`,
			Sync:              true,
			KeyExtractionFunc: incrKeyFunc,
			HandlerFunc:       handleIncr,
		},
		{
			Command:    "decr",
			Module:     constants.GenericModule,
			Categories: []string{constants.WriteCategory, constants.FastCategory},
			Description: `(DECR key)
Decrements the number stored at key by one.
If the key does not exist, it is set to 0 before performing the operation.
An error is returned if the key contains a value of the wrong type or contains a string that cannot be represented as integer.
This operation is limited to 64 bit signed integers.`,
			Sync:              true,
			KeyExtractionFunc: decrKeyFunc,
			HandlerFunc:       handleDecr,
		},
		{
			Command:    "incrby",
			Module:     constants.GenericModule,
			Categories: []string{constants.WriteCategory, constants.FastCategory},
			Description: `(INCRBY key increment)
Increments the number stored at key by increment. If the key does not exist, it is set to 0 before performing the operation.
An error is returned if the key contains a value of the wrong type or contains a string that can not be represented as integer.`,
			Sync:              true,
			KeyExtractionFunc: incrByKeyFunc,
			HandlerFunc:       handleIncrBy,
		},
		{
			Command:    "incrbyfloat",
			Module:     constants.GenericModule,
			Categories: []string{constants.WriteCategory, constants.FastCategory},
			Description: `(INCRBYFLOAT key increment)
Increments the number stored at key by increment. If the key does not exist, it is set to 0 before performing the operation.
An error is returned if the key contains a value of the wrong type or contains a string that cannot be represented as float.`,
			Sync:              true,
			KeyExtractionFunc: incrByFloatKeyFunc,
			HandlerFunc:       handleIncrByFloat,
		},
		{
			Command:    "decrby",
			Module:     constants.GenericModule,
			Categories: []string{constants.WriteCategory, constants.FastCategory},
			Description: `(DECRBY key decrement)
The DECRBY command reduces the value stored at the specified key by the specified decrement.
If the key does not exist, it is initialized with a value of 0 before performing the operation.
If the key's value is not of the correct type or cannot be represented as an integer, an error is returned.`,
			Sync:              true,
			KeyExtractionFunc: decrByKeyFunc,
			HandlerFunc:       handleDecrBy,
		},
		{
			Command:    "rename",
			Module:     constants.GenericModule,
			Categories: []string{constants.KeyspaceCategory, constants.WriteCategory, constants.FastCategory},
			Description: `(RENAME key newkey)
Renames key to newkey. If newkey already exists, it is overwritten. If key does not exist, an error is returned.`,
			Sync:              true,
			KeyExtractionFunc: renameKeyFunc,
			HandlerFunc:       handleRename,
		},
		{
			Command: "flushall",
			Module:  constants.GenericModule,
			Categories: []string{
				constants.KeyspaceCategory,
				constants.WriteCategory,
				constants.SlowCategory,
				constants.DangerousCategory,
			},
			Description: `(FLUSHALL) Delete all the keys in all the existing databases. This command is always synchronous.`,
			Sync:        true,
			KeyExtractionFunc: func(cmd []string) (internal.KeyExtractionFuncResult, error) {
				return internal.KeyExtractionFuncResult{
					Channels: make([]string, 0), ReadKeys: make([]string, 0), WriteKeys: make([]string, 0),
				}, nil
			},
			HandlerFunc: handleFlush,
		},
		{
			Command: "flushdb",
			Module:  constants.GenericModule,
			Categories: []string{
				constants.KeyspaceCategory,
				constants.WriteCategory,
				constants.SlowCategory,
				constants.DangerousCategory,
			},
			Description: `(FLUSHDB)
Delete all the keys in the currently selected database. This command is always synchronous.`,
			Sync: true,
			KeyExtractionFunc: func(cmd []string) (internal.KeyExtractionFuncResult, error) {
				return internal.KeyExtractionFuncResult{
					Channels: make([]string, 0), ReadKeys: make([]string, 0), WriteKeys: make([]string, 0),
				}, nil
			},
			HandlerFunc: handleFlush,
		},
		{
			Command:           "randomkey",
			Module:            constants.GenericModule,
			Categories:        []string{constants.KeyspaceCategory, constants.ReadCategory, constants.SlowCategory},
			Description:       "(RANDOMKEY) Returns a random key from the current selected database.",
			Sync:              false,
			KeyExtractionFunc: randomKeyFunc,
			HandlerFunc:       handleRandomkey,
		},
		{
			Command:           "getdel",
			Module:            constants.GenericModule,
			Categories:        []string{constants.WriteCategory, constants.FastCategory},
			Description:       "(GETDEL key) Get the value of key and delete the key. This command is similar to [GET], but deletes key on success.",
			Sync:              true,
			KeyExtractionFunc: getDelKeyFunc,
			HandlerFunc:       handleGetdel,
		},
		{
			Command:           "getex",
			Module:            constants.GenericModule,
			Categories:        []string{constants.WriteCategory, constants.FastCategory},
			Description:       "(GETEX key [EX seconds | PX milliseconds | EXAT unix-time-seconds | PXAT unix-time-milliseconds | PERSIST]) Get the value of key and optionally set its expiration. GETEX is similar to [GET], but is a write command with additional options.",
			Sync:              true,
			KeyExtractionFunc: getExKeyFunc,
			HandlerFunc:       handleGetex,
		},
		{
<<<<<<< HEAD
			Command:    "touch",
			Module:     constants.GenericModule,
			Categories: []string{constants.KeyspaceCategory, constants.ReadCategory, constants.FastCategory},
			Description: `(TOUCH keys [key ...]) Alters the last access time or access count of the key(s) depending on whether LFU or LRU strategy was used. 
A key is ignored if it does not exist.`,
			Sync:              true,
			KeyExtractionFunc: touchKeyFunc,
			HandlerFunc:       handleTouch,
		},
		{
			Command:    "objectfreq",
			Module:     constants.GenericModule,
			Categories: []string{constants.KeyspaceCategory, constants.ReadCategory, constants.SlowCategory},
			Description: `(OBJECTFREQ key) Get the access frequency count of an object stored at <key>.
The command is only available when the maxmemory-policy configuration directive is set to one of the LFU policies.`,
			Sync:              false,
			KeyExtractionFunc: objFreqKeyFunc,
			HandlerFunc:       handleObjFreq,
		},
		{
			Command:    "objectidletime",
			Module:     constants.GenericModule,
			Categories: []string{constants.KeyspaceCategory, constants.ReadCategory, constants.SlowCategory},
			Description: `(OBJECTIDLETIME key) Get the time in seconds since the last access to the value stored at <key>.
The command is only available when the maxmemory-policy configuration directive is set to one of the LRU policies.`,
			Sync:              false,
			KeyExtractionFunc: objIdleTimeKeyFunc,
			HandlerFunc:       handleObjIdleTime,
=======
			Command:           "type",
			Module:            constants.GenericModule,
			Categories:        []string{constants.KeyspaceCategory, constants.ReadCategory, constants.FastCategory},
			Description:       "(TYPE key) Returns the string representation of the type of the value stored at key. The different types that can be returned are: string, integer, float, list, set, zset, and hash.",
			Sync:              false,
			KeyExtractionFunc: typeKeyFunc,
			HandlerFunc:       handleType,
>>>>>>> 193cbc9f
		},
	}
}<|MERGE_RESOLUTION|>--- conflicted
+++ resolved
@@ -786,49 +786,6 @@
 
 }
 
-<<<<<<< HEAD
-func handleTouch(params internal.HandlerFuncParams) ([]byte, error) {
-	keys, err := touchKeyFunc(params.Command)
-	if err != nil {
-		return nil, err
-	}
-
-	touchedKeys, err := params.Touchkey(params.Context, keys.ReadKeys)
-	if err != nil {
-		return nil, err
-	}
-
-	return []byte(fmt.Sprintf("+%v\r\n", touchedKeys)), nil
-}
-
-func handleObjFreq(params internal.HandlerFuncParams) ([]byte, error) {
-	key, err := objFreqKeyFunc(params.Command)
-	if err != nil {
-		return nil, err
-	}
-
-	freq, err := params.GetObjectFrequency(params.Context, key.ReadKeys[0])
-
-	if err != nil {
-		return nil, err
-	}
-
-	return []byte(fmt.Sprintf("+%v\r\n", freq)), nil
-}
-
-func handleObjIdleTime(params internal.HandlerFuncParams) ([]byte, error) {
-	key, err := objIdleTimeKeyFunc(params.Command)
-	if err != nil {
-		return nil, err
-	}
-
-	idletime, err := params.GetObjectIdleTime(params.Context, key.ReadKeys[0])
-	if err != nil {
-		return nil, err
-	}
-
-	return []byte(fmt.Sprintf("+%v\r\n", idletime)), nil
-=======
 func handleType(params internal.HandlerFuncParams) ([]byte, error) {
 	keys, err := getKeyFunc(params.Command)
 	if err != nil {
@@ -867,7 +824,49 @@
 		type_string = fmt.Sprintf("%T", value)
 	}
 	return []byte(fmt.Sprintf("+%v\r\n", type_string)), nil
->>>>>>> 193cbc9f
+}
+
+func handleTouch(params internal.HandlerFuncParams) ([]byte, error) {
+	keys, err := touchKeyFunc(params.Command)
+	if err != nil {
+		return nil, err
+	}
+
+	touchedKeys, err := params.Touchkey(params.Context, keys.ReadKeys)
+	if err != nil {
+		return nil, err
+	}
+
+	return []byte(fmt.Sprintf("+%v\r\n", touchedKeys)), nil
+}
+
+func handleObjFreq(params internal.HandlerFuncParams) ([]byte, error) {
+	key, err := objFreqKeyFunc(params.Command)
+	if err != nil {
+		return nil, err
+	}
+
+	freq, err := params.GetObjectFrequency(params.Context, key.ReadKeys[0])
+
+	if err != nil {
+		return nil, err
+	}
+
+	return []byte(fmt.Sprintf("+%v\r\n", freq)), nil
+}
+
+func handleObjIdleTime(params internal.HandlerFuncParams) ([]byte, error) {
+	key, err := objIdleTimeKeyFunc(params.Command)
+	if err != nil {
+		return nil, err
+	}
+
+	idletime, err := params.GetObjectIdleTime(params.Context, key.ReadKeys[0])
+	if err != nil {
+		return nil, err
+	}
+
+	return []byte(fmt.Sprintf("+%v\r\n", idletime)), nil
 }
 
 func Commands() []internal.Command {
@@ -1172,36 +1171,6 @@
 			HandlerFunc:       handleGetex,
 		},
 		{
-<<<<<<< HEAD
-			Command:    "touch",
-			Module:     constants.GenericModule,
-			Categories: []string{constants.KeyspaceCategory, constants.ReadCategory, constants.FastCategory},
-			Description: `(TOUCH keys [key ...]) Alters the last access time or access count of the key(s) depending on whether LFU or LRU strategy was used. 
-A key is ignored if it does not exist.`,
-			Sync:              true,
-			KeyExtractionFunc: touchKeyFunc,
-			HandlerFunc:       handleTouch,
-		},
-		{
-			Command:    "objectfreq",
-			Module:     constants.GenericModule,
-			Categories: []string{constants.KeyspaceCategory, constants.ReadCategory, constants.SlowCategory},
-			Description: `(OBJECTFREQ key) Get the access frequency count of an object stored at <key>.
-The command is only available when the maxmemory-policy configuration directive is set to one of the LFU policies.`,
-			Sync:              false,
-			KeyExtractionFunc: objFreqKeyFunc,
-			HandlerFunc:       handleObjFreq,
-		},
-		{
-			Command:    "objectidletime",
-			Module:     constants.GenericModule,
-			Categories: []string{constants.KeyspaceCategory, constants.ReadCategory, constants.SlowCategory},
-			Description: `(OBJECTIDLETIME key) Get the time in seconds since the last access to the value stored at <key>.
-The command is only available when the maxmemory-policy configuration directive is set to one of the LRU policies.`,
-			Sync:              false,
-			KeyExtractionFunc: objIdleTimeKeyFunc,
-			HandlerFunc:       handleObjIdleTime,
-=======
 			Command:           "type",
 			Module:            constants.GenericModule,
 			Categories:        []string{constants.KeyspaceCategory, constants.ReadCategory, constants.FastCategory},
@@ -1209,7 +1178,36 @@
 			Sync:              false,
 			KeyExtractionFunc: typeKeyFunc,
 			HandlerFunc:       handleType,
->>>>>>> 193cbc9f
+		},
+		{
+			Command:    "touch",
+			Module:     constants.GenericModule,
+			Categories: []string{constants.KeyspaceCategory, constants.ReadCategory, constants.FastCategory},
+			Description: `(TOUCH keys [key ...]) Alters the last access time or access count of the key(s) depending on whether LFU or LRU strategy was used. 
+A key is ignored if it does not exist.`,
+			Sync:              true,
+			KeyExtractionFunc: touchKeyFunc,
+			HandlerFunc:       handleTouch,
+		},
+		{
+			Command:    "objectfreq",
+			Module:     constants.GenericModule,
+			Categories: []string{constants.KeyspaceCategory, constants.ReadCategory, constants.SlowCategory},
+			Description: `(OBJECTFREQ key) Get the access frequency count of an object stored at <key>.
+The command is only available when the maxmemory-policy configuration directive is set to one of the LFU policies.`,
+			Sync:              false,
+			KeyExtractionFunc: objFreqKeyFunc,
+			HandlerFunc:       handleObjFreq,
+		},
+		{
+			Command:    "objectidletime",
+			Module:     constants.GenericModule,
+			Categories: []string{constants.KeyspaceCategory, constants.ReadCategory, constants.SlowCategory},
+			Description: `(OBJECTIDLETIME key) Get the time in seconds since the last access to the value stored at <key>.
+The command is only available when the maxmemory-policy configuration directive is set to one of the LRU policies.`,
+			Sync:              false,
+			KeyExtractionFunc: objIdleTimeKeyFunc,
+			HandlerFunc:       handleObjIdleTime,
 		},
 	}
 }