// Copyright 2024 Kelvin Clement Mwinuka
//
// Licensed under the Apache License, Version 2.0 (the "License");
// you may not use this file except in compliance with the License.
// You may obtain a copy of the License at
//
//      http://www.apache.org/licenses/LICENSE-2.0
//
// Unless required by applicable law or agreed to in writing, software
// distributed under the License is distributed on an "AS IS" BASIS,
// WITHOUT WARRANTIES OR CONDITIONS OF ANY KIND, either express or implied.
// See the License for the specific language governing permissions and
// limitations under the License.

package generic

import (
	"errors"
	"fmt"
	"log"
	"reflect"
	"strconv"
	"strings"
	"time"

	"github.com/echovault/echovault/internal"
	"github.com/echovault/echovault/internal/constants"
)

type KeyObject struct {
	value  interface{}
	locked bool
}

func handleSet(params internal.HandlerFuncParams) ([]byte, error) {
	keys, err := setKeyFunc(params.Command)
	if err != nil {
		return nil, err
	}

	key := keys.WriteKeys[0]
	keyExists := params.KeysExist(params.Context, keys.WriteKeys)[key]
	value := params.Command[2]
	res := []byte(constants.OkResponse)
	clock := params.GetClock()

	options, err := getSetCommandOptions(clock, params.Command[3:], SetOptions{})
	if err != nil {
		return nil, err
	}

	// If Get is provided, the response should be the current stored value.
	// If there's no current value, then the response should be nil.
	if options.get {
		if !keyExists {
			res = []byte("$-1\r\n")
		} else {
			res = []byte(fmt.Sprintf("+%v\r\n", params.GetValues(params.Context, []string{key})[key]))
		}
	}

	if "xx" == strings.ToLower(options.exists) {
		// If XX is specified, make sure the key exists.
		if !keyExists {
			return nil, fmt.Errorf("key %s does not exist", key)
		}
	} else if "nx" == strings.ToLower(options.exists) {
		// If NX is specified, make sure that the key does not currently exist.
		if keyExists {
			return nil, fmt.Errorf("key %s already exists", key)
		}
	}

	if err = params.SetValues(params.Context, map[string]interface{}{
		key: internal.AdaptType(value),
	}); err != nil {
		return nil, err
	}

	// If expiresAt is set, set the key's expiry time as well
	if options.expireAt != nil {
		params.SetExpiry(params.Context, key, options.expireAt.(time.Time), false)
	}

	return res, nil
}

func handleMSet(params internal.HandlerFuncParams) ([]byte, error) {
	_, err := msetKeyFunc(params.Command)
	if err != nil {
		return nil, err
	}

	entries := make(map[string]interface{})

	// Extract all the key/value pairs
	for i, key := range params.Command[1:] {
		if i%2 == 0 {
			entries[key] = internal.AdaptType(params.Command[1:][i+1])
		}
	}

	// Set all the values
	if err = params.SetValues(params.Context, entries); err != nil {
		return nil, err
	}

	return []byte(constants.OkResponse), nil
}

func handleGet(params internal.HandlerFuncParams) ([]byte, error) {
	keys, err := getKeyFunc(params.Command)
	if err != nil {
		return nil, err
	}
	key := keys.ReadKeys[0]
	keyExists := params.KeysExist(params.Context, []string{key})[key]

	if !keyExists {
		return []byte("$-1\r\n"), nil
	}

	value := params.GetValues(params.Context, []string{key})[key]

	return []byte(fmt.Sprintf("+%v\r\n", value)), nil
}

func handleMGet(params internal.HandlerFuncParams) ([]byte, error) {
	keys, err := mgetKeyFunc(params.Command)
	if err != nil {
		return nil, err
	}

	values := make(map[string]string)
	for key, value := range params.GetValues(params.Context, keys.ReadKeys) {
		if value == nil {
			values[key] = ""
			continue
		}
		values[key] = fmt.Sprintf("%v", value)
	}

	bytes := []byte(fmt.Sprintf("*%d\r\n", len(params.Command[1:])))

	for _, key := range params.Command[1:] {
		if values[key] == "" {
			bytes = append(bytes, []byte("$-1\r\n")...)
			continue
		}
		bytes = append(bytes, []byte(fmt.Sprintf("$%d\r\n%s\r\n", len(values[key]), values[key]))...)
	}

	return bytes, nil
}

func handleDel(params internal.HandlerFuncParams) ([]byte, error) {
	keys, err := delKeyFunc(params.Command)
	if err != nil {
		return nil, err
	}
	count := 0
	for key, exists := range params.KeysExist(params.Context, keys.WriteKeys) {
		if !exists {
			continue
		}
		err = params.DeleteKey(params.Context, key)
		if err != nil {
			log.Printf("could not delete key %s due to error: %+v\n", key, err)
			continue
		}
		count += 1
	}
	return []byte(fmt.Sprintf(":%d\r\n", count)), nil
}

func handlePersist(params internal.HandlerFuncParams) ([]byte, error) {
	keys, err := persistKeyFunc(params.Command)
	if err != nil {
		return nil, err
	}

	key := keys.WriteKeys[0]
	keyExists := params.KeysExist(params.Context, keys.WriteKeys)[key]

	if !keyExists {
		return []byte(":0\r\n"), nil
	}

	expireAt := params.GetExpiry(params.Context, key)
	if expireAt == (time.Time{}) {
		return []byte(":0\r\n"), nil
	}

	params.SetExpiry(params.Context, key, time.Time{}, false)

	return []byte(":1\r\n"), nil
}

func handleExpireTime(params internal.HandlerFuncParams) ([]byte, error) {
	keys, err := expireTimeKeyFunc(params.Command)
	if err != nil {
		return nil, err
	}

	key := keys.ReadKeys[0]
	keyExists := params.KeysExist(params.Context, keys.ReadKeys)[key]

	if !keyExists {
		return []byte(":-2\r\n"), nil
	}

	expireAt := params.GetExpiry(params.Context, key)

	if expireAt == (time.Time{}) {
		return []byte(":-1\r\n"), nil
	}

	t := expireAt.Unix()
	if strings.ToLower(params.Command[0]) == "pexpiretime" {
		t = expireAt.UnixMilli()
	}

	return []byte(fmt.Sprintf(":%d\r\n", t)), nil
}

func handleTTL(params internal.HandlerFuncParams) ([]byte, error) {
	keys, err := ttlKeyFunc(params.Command)
	if err != nil {
		return nil, err
	}

	key := keys.ReadKeys[0]
	keyExists := params.KeysExist(params.Context, keys.ReadKeys)[key]

	clock := params.GetClock()

	if !keyExists {
		return []byte(":-2\r\n"), nil
	}

	expireAt := params.GetExpiry(params.Context, key)

	if expireAt == (time.Time{}) {
		return []byte(":-1\r\n"), nil
	}

	t := expireAt.Unix() - clock.Now().Unix()
	if strings.ToLower(params.Command[0]) == "pttl" {
		t = expireAt.UnixMilli() - clock.Now().UnixMilli()
	}

	if t <= 0 {
		return []byte(":0\r\n"), nil
	}

	return []byte(fmt.Sprintf(":%d\r\n", t)), nil
}

func handleExpire(params internal.HandlerFuncParams) ([]byte, error) {
	keys, err := expireKeyFunc(params.Command)
	if err != nil {
		return nil, err
	}

	key := keys.WriteKeys[0]
	keyExists := params.KeysExist(params.Context, keys.WriteKeys)[key]

	// Extract time
	n, err := strconv.ParseInt(params.Command[2], 10, 64)
	if err != nil {
		return nil, errors.New("expire time must be integer")
	}

	var expireAt time.Time
	if strings.ToLower(params.Command[0]) == "pexpire" {
		expireAt = params.GetClock().Now().Add(time.Duration(n) * time.Millisecond)
	} else {
		expireAt = params.GetClock().Now().Add(time.Duration(n) * time.Second)
	}

	if !keyExists {
		return []byte(":0\r\n"), nil
	}

	if len(params.Command) == 3 {
		params.SetExpiry(params.Context, key, expireAt, true)
		return []byte(":1\r\n"), nil
	}

	currentExpireAt := params.GetExpiry(params.Context, key)

	switch strings.ToLower(params.Command[3]) {
	case "nx":
		if currentExpireAt != (time.Time{}) {
			return []byte(":0\r\n"), nil
		}
		params.SetExpiry(params.Context, key, expireAt, false)
	case "xx":
		if currentExpireAt == (time.Time{}) {
			return []byte(":0\r\n"), nil
		}
		params.SetExpiry(params.Context, key, expireAt, false)
	case "gt":
		if currentExpireAt == (time.Time{}) {
			return []byte(":0\r\n"), nil
		}
		if expireAt.Before(currentExpireAt) {
			return []byte(":0\r\n"), nil
		}
		params.SetExpiry(params.Context, key, expireAt, false)
	case "lt":
		if currentExpireAt != (time.Time{}) {
			if currentExpireAt.Before(expireAt) {
				return []byte(":0\r\n"), nil
			}
			params.SetExpiry(params.Context, key, expireAt, false)
		}
		params.SetExpiry(params.Context, key, expireAt, false)
	default:
		return nil, fmt.Errorf("unknown option %s", strings.ToUpper(params.Command[3]))
	}

	return []byte(":1\r\n"), nil
}

func handleExpireAt(params internal.HandlerFuncParams) ([]byte, error) {
	keys, err := expireKeyFunc(params.Command)
	if err != nil {
		return nil, err
	}

	key := keys.WriteKeys[0]
	keyExists := params.KeysExist(params.Context, keys.WriteKeys)[key]

	// Extract time
	n, err := strconv.ParseInt(params.Command[2], 10, 64)
	if err != nil {
		return nil, errors.New("expire time must be integer")
	}

	var expireAt time.Time
	if strings.ToLower(params.Command[0]) == "pexpireat" {
		expireAt = time.UnixMilli(n)
	} else {
		expireAt = time.Unix(n, 0)
	}

	if !keyExists {
		return []byte(":0\r\n"), nil
	}

	if len(params.Command) == 3 {
		params.SetExpiry(params.Context, key, expireAt, true)
		return []byte(":1\r\n"), nil
	}

	currentExpireAt := params.GetExpiry(params.Context, key)

	switch strings.ToLower(params.Command[3]) {
	case "nx":
		if currentExpireAt != (time.Time{}) {
			return []byte(":0\r\n"), nil
		}
		params.SetExpiry(params.Context, key, expireAt, false)
	case "xx":
		if currentExpireAt == (time.Time{}) {
			return []byte(":0\r\n"), nil
		}
		params.SetExpiry(params.Context, key, expireAt, false)
	case "gt":
		if currentExpireAt == (time.Time{}) {
			return []byte(":0\r\n"), nil
		}
		if expireAt.Before(currentExpireAt) {
			return []byte(":0\r\n"), nil
		}
		params.SetExpiry(params.Context, key, expireAt, false)
	case "lt":
		if currentExpireAt != (time.Time{}) {
			if currentExpireAt.Before(expireAt) {
				return []byte(":0\r\n"), nil
			}
			params.SetExpiry(params.Context, key, expireAt, false)
		}
		params.SetExpiry(params.Context, key, expireAt, false)
	default:
		return nil, fmt.Errorf("unknown option %s", strings.ToUpper(params.Command[3]))
	}

	return []byte(":1\r\n"), nil
}

func handleIncr(params internal.HandlerFuncParams) ([]byte, error) {
	// Extract key from command
	keys, err := incrKeyFunc(params.Command)
	if err != nil {
		return nil, err
	}

	key := keys.WriteKeys[0]
	values := params.GetValues(params.Context, []string{key}) // Get the current values for the specified keys
	currentValue, ok := values[key]                           // Check if the key exists

	var newValue int64
	var currentValueInt int64

	// Check if the key exists and its current value
	if !ok || currentValue == nil {
		// If key does not exist, initialize it with 1
		newValue = 1
	} else {
		// Use type switch to handle different types of currentValue
		switch v := currentValue.(type) {
		case string:
			var err error
			currentValueInt, err = strconv.ParseInt(v, 10, 64) // Parse the string to int64
			if err != nil {
				return nil, errors.New("value is not an integer or out of range")
			}
		case int:
			currentValueInt = int64(v) // Convert int to int64
		case int64:
			currentValueInt = v // Use int64 value directly
		default:
			fmt.Printf("unexpected type for currentValue: %T\n", currentValue)
			return nil, errors.New("unexpected type for currentValue") // Handle unexpected types
		}
		newValue = currentValueInt + 1 // Increment the value
	}

	// Set the new incremented value
	if err := params.SetValues(params.Context, map[string]interface{}{key: fmt.Sprintf("%d", newValue)}); err != nil {
		return nil, err
	}

	// Prepare response with the actual new value
	return []byte(fmt.Sprintf(":%d\r\n", newValue)), nil
}

func handleDecr(params internal.HandlerFuncParams) ([]byte, error) {
	// Extract key from command
	keys, err := decrKeyFunc(params.Command)
	if err != nil {
		return nil, err
	}

	key := keys.WriteKeys[0]
	values := params.GetValues(params.Context, []string{key}) // Get the current values for the specified keys
	currentValue, ok := values[key]                           // Check if the key exists

	var newValue int64
	var currentValueInt int64

	// Check if the key exists and its current value
	if !ok || currentValue == nil {
		// If key does not exist, initialize it with 0
		newValue = -1
	} else {
		// Use type switch to handle different types of currentValue
		switch v := currentValue.(type) {
		case string:
			var err error
			currentValueInt, err = strconv.ParseInt(v, 10, 64) // Parse the string to int64
			if err != nil {
				return nil, errors.New("value is not an integer or out of range")
			}
		case int:
			currentValueInt = int64(v) // Convert int to int64
		case int64:
			currentValueInt = v // Use int64 value directly
		default:
			fmt.Printf("unexpected type for currentValue: %T\n", currentValue)
			return nil, errors.New("unexpected type for currentValue") // Handle unexpected types
		}
		newValue = currentValueInt - 1 // Decrement the value
	}

	// Set the new incremented value
	if err := params.SetValues(params.Context, map[string]interface{}{key: fmt.Sprintf("%d", newValue)}); err != nil {
		return nil, err
	}

	// Prepare response with the actual new value
	return []byte(fmt.Sprintf(":%d\r\n", newValue)), nil
}

func handleIncrBy(params internal.HandlerFuncParams) ([]byte, error) {
	// Extract key from command
	keys, err := incrByKeyFunc(params.Command)
	if err != nil {
		return nil, err
	}

	// Parse increment value
	incrValue, err := strconv.ParseInt(params.Command[2], 10, 64)
	if err != nil {
		return nil, errors.New("increment value is not an integer or out of range")
	}

	key := keys.WriteKeys[0]
	values := params.GetValues(params.Context, []string{key}) // Get the current values for the specified keys
	currentValue, ok := values[key]                           // Check if the key exists

	var newValue int64
	var currentValueInt int64

	// Check if the key exists and its current value
	if !ok || currentValue == nil {
		// If key does not exist, initialize it with the increment value
		newValue = incrValue
	} else {
		// Use type switch to handle different types of currentValue
		switch v := currentValue.(type) {
		case string:
			currentValueInt, err = strconv.ParseInt(v, 10, 64) // Parse the string to int64
			if err != nil {
				return nil, errors.New("value is not an integer or out of range")
			}
		case int:
			currentValueInt = int64(v) // Convert int to int64
		case int64:
			currentValueInt = v // Use int64 value directly
		default:
			fmt.Printf("unexpected type for currentValue: %T\n", currentValue)
			return nil, errors.New("unexpected type for currentValue") // Handle unexpected types
		}
		newValue = currentValueInt + incrValue // Increment the value by the specified amount
	}

	// Set the new incremented value
	if err := params.SetValues(params.Context, map[string]interface{}{key: fmt.Sprintf("%d", newValue)}); err != nil {
		return nil, err
	}

	// Prepare response with the actual new value
	return []byte(fmt.Sprintf(":%d\r\n", newValue)), nil
}

func handleIncrByFloat(params internal.HandlerFuncParams) ([]byte, error) {
	// Extract key from command
	keys, err := incrByFloatKeyFunc(params.Command)
	if err != nil {
		return nil, err
	}

	// Parse increment value
	incrValue, err := strconv.ParseFloat(params.Command[2], 64)
	if err != nil {
		return nil, errors.New("increment value is not a float or out of range")
	}

	key := keys.WriteKeys[0]
	values := params.GetValues(params.Context, []string{key}) // Get the current values for the specified keys
	currentValue, ok := values[key]                           // Check if the key exists

	var newValue float64
	var currentValueFloat float64

	// Check if the key exists and its current value
	if !ok || currentValue == nil {
		// If key does not exist, initialize it with the increment value
		newValue = incrValue
	} else {
		// Use type switch to handle different types of currentValue
		switch v := currentValue.(type) {
		case string:
			currentValueFloat, err = strconv.ParseFloat(v, 64) // Parse the string to float64
			if err != nil {
				currentValueInt, err := strconv.ParseInt(v, 10, 64)
				if err != nil {
					return nil, errors.New("value is not a float or integer")
				}
				currentValueFloat = float64(currentValueInt)
			}
		case float64:
			currentValueFloat = v // Use float64 value directly
		case int64:
			currentValueFloat = float64(v) // Convert int64 to float64
		case int:
			currentValueFloat = float64(v) // Convert int to float64
		default:
			fmt.Printf("unexpected type for currentValue: %T\n", currentValue)
			return nil, errors.New("unexpected type for currentValue") // Handle unexpected types
		}
		newValue = currentValueFloat + incrValue // Increment the value by the specified amount
	}

	// Set the new incremented value
	if err := params.SetValues(params.Context, map[string]interface{}{key: fmt.Sprintf("%g", newValue)}); err != nil {
		return nil, err
	}

	// Prepare response with the actual new value in bulk string format
	response := fmt.Sprintf("$%d\r\n%g\r\n", len(fmt.Sprintf("%g", newValue)), newValue)
	return []byte(response), nil
}
func handleDecrBy(params internal.HandlerFuncParams) ([]byte, error) {
	// Extract key from command
	keys, err := decrByKeyFunc(params.Command)
	if err != nil {
		return nil, err
	}

	// Parse decrement value
	decrValue, err := strconv.ParseInt(params.Command[2], 10, 64)
	if err != nil {
		return nil, errors.New("decrement value is not an integer or out of range")
	}

	key := keys.WriteKeys[0]
	values := params.GetValues(params.Context, []string{key}) // Get the current values for the specified keys
	currentValue, ok := values[key]                           // Check if the key exists

	var newValue int64
	var currentValueInt int64

	// Check if the key exists and its current value
	if !ok || currentValue == nil {
		// If key does not exist, initialize it with the decrement value
		newValue = decrValue * -1
	} else {
		// Use type switch to handle different types of currentValue
		switch v := currentValue.(type) {
		case string:
			currentValueInt, err = strconv.ParseInt(v, 10, 64) // Parse the string to int64
			if err != nil {
				return nil, errors.New("value is not an integer or out of range")
			}
		case int:
			currentValueInt = int64(v) // Convert int to int64
		case int64:
			currentValueInt = v // Use int64 value directly
		default:
			fmt.Printf("unexpected type for currentValue: %T\n", currentValue)
			return nil, errors.New("unexpected type for currentValue") // Handle unexpected types
		}
		newValue = currentValueInt - decrValue // decrement the value by the specified amount
	}

	// Set the new incremented value
	if err := params.SetValues(params.Context, map[string]interface{}{key: fmt.Sprintf("%d", newValue)}); err != nil {
		return nil, err
	}

	// Prepare response with the actual new value
	return []byte(fmt.Sprintf(":%d\r\n", newValue)), nil
}

func handleRename(params internal.HandlerFuncParams) ([]byte, error) {
	if len(params.Command) != 3 {
		return nil, errors.New(constants.WrongArgsResponse)
	}

	oldKey := params.Command[1]
	newKey := params.Command[2]

	// Get the current value for the old key
	values := params.GetValues(params.Context, []string{oldKey})
	oldValue, ok := values[oldKey]

	if !ok || oldValue == nil {
		return nil, errors.New("no such key")
	}

	// Set the new key with the old value
	if err := params.SetValues(params.Context, map[string]interface{}{newKey: oldValue}); err != nil {
		return nil, err
	}

	// Delete the old key
	if err := params.DeleteKey(params.Context, oldKey); err != nil {
		return nil, err
	}

	return []byte("+OK\r\n"), nil
}

func handleFlush(params internal.HandlerFuncParams) ([]byte, error) {
	if len(params.Command) != 1 {
		return nil, errors.New(constants.WrongArgsResponse)
	}

	if strings.EqualFold(params.Command[0], "flushall") {
		params.Flush(-1)
		return []byte(constants.OkResponse), nil
	}

	database := params.Context.Value("Database").(int)
	params.Flush(database)
	return []byte(constants.OkResponse), nil
}

<<<<<<< HEAD
func handleType(params internal.HandlerFuncParams) ([]byte, error) {
	keys, err := getKeyFunc(params.Command)
	if err != nil {
		return nil, err
	}
=======
func handleRandomkey(params internal.HandlerFuncParams) ([]byte, error) {

	key := params.Randomkey(params.Context)

	return []byte(fmt.Sprintf("+%v\r\n", key)), nil
}

func handleGetdel(params internal.HandlerFuncParams) ([]byte, error) {
	keys, err := getDelKeyFunc(params.Command)
	if err != nil {
		return nil, err
	}
	key := keys.ReadKeys[0]
	keyExists := params.KeysExist(params.Context, []string{key})[key]

	if !keyExists {
		return []byte("$-1\r\n"), nil
	}

	value := params.GetValues(params.Context, []string{key})[key]
	delkey := keys.WriteKeys[0]
	err = params.DeleteKey(params.Context, delkey)
	if err != nil {
		return nil, err
	}

	return []byte(fmt.Sprintf("+%v\r\n", value)), nil
}

func handleGetex(params internal.HandlerFuncParams) ([]byte, error) {
	keys, err := getExKeyFunc(params.Command)
	if err != nil {
		return nil, err
	}

>>>>>>> 21e2ca57
	key := keys.ReadKeys[0]
	keyExists := params.KeysExist(params.Context, []string{key})[key]

	if !keyExists {
<<<<<<< HEAD
		return nil, fmt.Errorf("key %s does not exist", key)
	}

	value := params.GetValues(params.Context, []string{key})[key]
	t := reflect.TypeOf(value)
	type_string := ""
	switch t.Kind() {
	case reflect.String:
		type_string = "string"
	case reflect.Int:
		type_string = "integer"
	case reflect.Float64:
		type_string = "float"
	case reflect.Slice:
		type_string = "list"
	case reflect.Map:
		type_string = "hash"
	case reflect.Pointer:
		if t.Elem().Name() == "Set" {
			type_string = "set"
		} else if t.Elem().Name() == "SortedSet" {
			type_string = "zset"
		} else {
			type_string = t.Elem().Name()
		}
	default:
		type_string = fmt.Sprintf("%T", value)
	}
	return []byte(fmt.Sprintf("+%v\r\n", type_string)), nil
=======
		return []byte("$-1\r\n"), nil
	}

	value := params.GetValues(params.Context, []string{key})[key]

	exkey := keys.WriteKeys[0]

	cmdLen := len(params.Command)

	// Handle no expire options provided
	if cmdLen == 2 {
		return []byte(fmt.Sprintf("+%v\r\n", value)), nil
	}

	// Handle persist
	exCommand := strings.ToUpper(params.Command[2])
	// If time is provided with PERSIST it is effectively ignored
	if exCommand == "persist" {
		// getValues will update key access so no need here
		params.SetExpiry(params.Context, exkey, time.Time{}, false)
		return []byte(fmt.Sprintf("+%v\r\n", value)), nil
	}

	// Handle exipre command passed but no time provided
	if cmdLen == 3 {
		return []byte(fmt.Sprintf("+%v\r\n", value)), nil
	}

	// Extract time
	exTimeString := params.Command[3]
	n, err := strconv.ParseInt(exTimeString, 10, 64)
	if err != nil {
		return []byte("$-1\r\n"), errors.New("expire time must be integer")
	}

	var expireAt time.Time
	switch exCommand {
	case "EX":
		expireAt = params.GetClock().Now().Add(time.Duration(n) * time.Second)
	case "PX":
		expireAt = params.GetClock().Now().Add(time.Duration(n) * time.Millisecond)
	case "EXAT":
		expireAt = time.Unix(n, 0)
	case "PXAT":
		expireAt = time.UnixMilli(n)
	case "PERSIST":
		expireAt = time.Time{}
	default:
		return nil, fmt.Errorf("unknown option %s -- '%v'", strings.ToUpper(exCommand), params.Command)
	}

	params.SetExpiry(params.Context, exkey, expireAt, false)

	return []byte(fmt.Sprintf("+%v\r\n", value)), nil

>>>>>>> 21e2ca57
}

func Commands() []internal.Command {
	return []internal.Command{
		{
			Command:    "set",
			Module:     constants.GenericModule,
			Categories: []string{constants.WriteCategory, constants.SlowCategory},
			Description: `
(SET key value [NX | XX] [GET] [EX seconds | PX milliseconds | EXAT unix-time-seconds | PXAT unix-time-milliseconds])
Set the value of a key, considering the value's type.
NX - Only set if the key does not exist.
XX - Only set if the key exists.
GET - Return the old value stored at key, or nil if the value does not exist.
EX - Expire the key after the specified number of seconds (positive integer).
PX - Expire the key after the specified number of milliseconds (positive integer).
EXAT - Expire at the exact time in unix seconds (positive integer).
PXAT - Expire at the exat time in unix milliseconds (positive integer).`,
			Sync:              true,
			KeyExtractionFunc: setKeyFunc,
			HandlerFunc:       handleSet,
		},
		{
			Command:           "mset",
			Module:            constants.GenericModule,
			Categories:        []string{constants.WriteCategory, constants.SlowCategory},
			Description:       "(MSET key value [key value ...]) Automatically set or modify multiple key/value pairs.",
			Sync:              true,
			KeyExtractionFunc: msetKeyFunc,
			HandlerFunc:       handleMSet,
		},
		{
			Command:           "get",
			Module:            constants.GenericModule,
			Categories:        []string{constants.ReadCategory, constants.FastCategory},
			Description:       "(GET key) Get the value at the specified key.",
			Sync:              false,
			KeyExtractionFunc: getKeyFunc,
			HandlerFunc:       handleGet,
		},
		{
			Command:           "mget",
			Module:            constants.GenericModule,
			Categories:        []string{constants.ReadCategory, constants.FastCategory},
			Description:       "(MGET key [key ...]) Get multiple values from the specified keys.",
			Sync:              false,
			KeyExtractionFunc: mgetKeyFunc,
			HandlerFunc:       handleMGet,
		},
		{
			Command:           "del",
			Module:            constants.GenericModule,
			Categories:        []string{constants.KeyspaceCategory, constants.WriteCategory, constants.FastCategory},
			Description:       "(DEL key [key ...]) Removes one or more keys from the store.",
			Sync:              true,
			KeyExtractionFunc: delKeyFunc,
			HandlerFunc:       handleDel,
		},
		{
			Command:    "persist",
			Module:     constants.GenericModule,
			Categories: []string{constants.KeyspaceCategory, constants.WriteCategory, constants.FastCategory},
			Description: `(PERSIST key) Removes the TTl associated with a key,
turning it from a volatile key to a persistent key.`,
			Sync:              true,
			KeyExtractionFunc: persistKeyFunc,
			HandlerFunc:       handlePersist,
		},
		{
			Command:    "expiretime",
			Module:     constants.GenericModule,
			Categories: []string{constants.KeyspaceCategory, constants.ReadCategory, constants.FastCategory},
			Description: `(EXPIRETIME key) Returns the absolute unix time in seconds when the key will expire.
Return -1 if the key exists but has no associated expiry time.
Returns -2 if the key does not exist.`,
			Sync:              false,
			KeyExtractionFunc: expireTimeKeyFunc,
			HandlerFunc:       handleExpireTime,
		},
		{
			Command:    "pexpiretime",
			Module:     constants.GenericModule,
			Categories: []string{constants.KeyspaceCategory, constants.ReadCategory, constants.FastCategory},
			Description: `(PEXPIRETIME key) Returns the absolute unix time in milliseconds when the key will expire.
Return -1 if the key exists but has no associated expiry time.
Returns -2 if the key does not exist.`,
			Sync:              false,
			KeyExtractionFunc: expireTimeKeyFunc,
			HandlerFunc:       handleExpireTime,
		},
		{
			Command:    "ttl",
			Module:     constants.GenericModule,
			Categories: []string{constants.KeyspaceCategory, constants.ReadCategory, constants.FastCategory},
			Description: `(TTL key) Returns the remaining time to live for a key that has an expiry time in seconds.
If the key exists but does not have an associated expiry time, -1 is returned.
If the key does not exist, -2 is returned.`,
			Sync:              false,
			KeyExtractionFunc: ttlKeyFunc,
			HandlerFunc:       handleTTL,
		},
		{
			Command:    "pttl",
			Module:     constants.GenericModule,
			Categories: []string{constants.KeyspaceCategory, constants.ReadCategory, constants.FastCategory},
			Description: `(PTTL key) Returns the remaining time to live for a key that has an expiry time in milliseconds.
If the key exists but does not have an associated expiry time, -1 is returned.
If the key does not exist, -2 is returned.`,
			Sync:              false,
			KeyExtractionFunc: ttlKeyFunc,
			HandlerFunc:       handleTTL,
		},
		{
			Command:    "expire",
			Module:     constants.GenericModule,
			Categories: []string{constants.KeyspaceCategory, constants.WriteCategory, constants.FastCategory},
			Description: `(EXPIRE key seconds [NX | XX | GT | LT])
Expire the key in the specified number of seconds. This commands turns a key into a volatile one.
NX - Only set the expiry time if the key has no associated expiry.
XX - Only set the expiry time if the key already has an expiry time.
GT - Only set the expiry time if the new expiry time is greater than the current one.
LT - Only set the expiry time if the new expiry time is less than the current one.`,
			Sync:              true,
			KeyExtractionFunc: expireKeyFunc,
			HandlerFunc:       handleExpire,
		},
		{
			Command:    "pexpire",
			Module:     constants.GenericModule,
			Categories: []string{constants.KeyspaceCategory, constants.WriteCategory, constants.FastCategory},
			Description: `(PEXPIRE key milliseconds [NX | XX | GT | LT])
Expire the key in the specified number of milliseconds. This commands turns a key into a volatile one.
NX - Only set the expiry time if the key has no associated expiry.
XX - Only set the expiry time if the key already has an expiry time.
GT - Only set the expiry time if the new expiry time is greater than the current one.
LT - Only set the expiry time if the new expiry time is less than the current one.`,
			Sync:              true,
			KeyExtractionFunc: expireKeyFunc,
			HandlerFunc:       handleExpire,
		},
		{
			Command:    "expireat",
			Module:     constants.GenericModule,
			Categories: []string{constants.KeyspaceCategory, constants.WriteCategory, constants.FastCategory},
			Description: `(EXPIREAT key unix-time-seconds [NX | XX | GT | LT])
Expire the key in at the exact unix time in seconds.
This commands turns a key into a volatile one.
NX - Only set the expiry time if the key has no associated expiry.
XX - Only set the expiry time if the key already has an expiry time.
GT - Only set the expiry time if the new expiry time is greater than the current one.
LT - Only set the expiry time if the new expiry time is less than the current one.`,
			Sync:              true,
			KeyExtractionFunc: expireAtKeyFunc,
			HandlerFunc:       handleExpireAt,
		},
		{
			Command:    "pexpireat",
			Module:     constants.GenericModule,
			Categories: []string{constants.KeyspaceCategory, constants.WriteCategory, constants.FastCategory},
			Description: `(PEXPIREAT key unix-time-milliseconds [NX | XX | GT | LT])
Expire the key in at the exact unix time in milliseconds.
This commands turns a key into a volatile one.
NX - Only set the expiry time if the key has no associated expiry.
XX - Only set the expiry time if the key already has an expiry time.
GT - Only set the expiry time if the new expiry time is greater than the current one.
LT - Only set the expiry time if the new expiry time is less than the current one.`,
			Sync:              true,
			KeyExtractionFunc: expireAtKeyFunc,
			HandlerFunc:       handleExpireAt,
		},
		{
			Command:    "incr",
			Module:     constants.GenericModule,
			Categories: []string{constants.WriteCategory, constants.FastCategory},
			Description: `(INCR key)
Increments the number stored at key by one. If the key does not exist, it is set to 0 before performing the operation.
An error is returned if the key contains a value of the wrong type or contains a string that cannot be represented as integer.
This operation is limited to 64 bit signed integers.`,
			Sync:              true,
			KeyExtractionFunc: incrKeyFunc,
			HandlerFunc:       handleIncr,
		},
		{
			Command:    "decr",
			Module:     constants.GenericModule,
			Categories: []string{constants.WriteCategory, constants.FastCategory},
			Description: `(DECR key)
Decrements the number stored at key by one.
If the key does not exist, it is set to 0 before performing the operation.
An error is returned if the key contains a value of the wrong type or contains a string that cannot be represented as integer.
This operation is limited to 64 bit signed integers.`,
			Sync:              true,
			KeyExtractionFunc: decrKeyFunc,
			HandlerFunc:       handleDecr,
		},
		{
			Command:    "incrby",
			Module:     constants.GenericModule,
			Categories: []string{constants.WriteCategory, constants.FastCategory},
			Description: `(INCRBY key increment)
Increments the number stored at key by increment. If the key does not exist, it is set to 0 before performing the operation.
An error is returned if the key contains a value of the wrong type or contains a string that can not be represented as integer.`,
			Sync:              true,
			KeyExtractionFunc: incrByKeyFunc,
			HandlerFunc:       handleIncrBy,
		},
		{
			Command:    "incrbyfloat",
			Module:     constants.GenericModule,
			Categories: []string{constants.WriteCategory, constants.FastCategory},
			Description: `(INCRBYFLOAT key increment)
Increments the number stored at key by increment. If the key does not exist, it is set to 0 before performing the operation.
An error is returned if the key contains a value of the wrong type or contains a string that cannot be represented as float.`,
			Sync:              true,
			KeyExtractionFunc: incrByFloatKeyFunc,
			HandlerFunc:       handleIncrByFloat,
		},
		{
			Command:    "decrby",
			Module:     constants.GenericModule,
			Categories: []string{constants.WriteCategory, constants.FastCategory},
			Description: `(DECRBY key decrement)
The DECRBY command reduces the value stored at the specified key by the specified decrement.
If the key does not exist, it is initialized with a value of 0 before performing the operation.
If the key's value is not of the correct type or cannot be represented as an integer, an error is returned.`,
			Sync:              true,
			KeyExtractionFunc: decrByKeyFunc,
			HandlerFunc:       handleDecrBy,
		},
		{
			Command:    "rename",
			Module:     constants.GenericModule,
			Categories: []string{constants.KeyspaceCategory, constants.WriteCategory, constants.FastCategory},
			Description: `(RENAME key newkey)
Renames key to newkey. If newkey already exists, it is overwritten. If key does not exist, an error is returned.`,
			Sync:              true,
			KeyExtractionFunc: renameKeyFunc,
			HandlerFunc:       handleRename,
		},
		{
			Command: "flushall",
			Module:  constants.GenericModule,
			Categories: []string{
				constants.KeyspaceCategory,
				constants.WriteCategory,
				constants.SlowCategory,
				constants.DangerousCategory,
			},
			Description: `(FLUSHALL) Delete all the keys in all the existing databases. This command is always synchronous.`,
			Sync:        true,
			KeyExtractionFunc: func(cmd []string) (internal.KeyExtractionFuncResult, error) {
				return internal.KeyExtractionFuncResult{
					Channels: make([]string, 0), ReadKeys: make([]string, 0), WriteKeys: make([]string, 0),
				}, nil
			},
			HandlerFunc: handleFlush,
		},
		{
			Command: "flushdb",
			Module:  constants.GenericModule,
			Categories: []string{
				constants.KeyspaceCategory,
				constants.WriteCategory,
				constants.SlowCategory,
				constants.DangerousCategory,
			},
			Description: `(FLUSHDB)
Delete all the keys in the currently selected database. This command is always synchronous.`,
			Sync: true,
			KeyExtractionFunc: func(cmd []string) (internal.KeyExtractionFuncResult, error) {
				return internal.KeyExtractionFuncResult{
					Channels: make([]string, 0), ReadKeys: make([]string, 0), WriteKeys: make([]string, 0),
				}, nil
			},
			HandlerFunc: handleFlush,
		},
		{
<<<<<<< HEAD
			Command:           "type",
			Module:            constants.GenericModule,
			Categories:        []string{constants.KeyspaceCategory, constants.ReadCategory, constants.FastCategory},
			Description:       "(TYPE key) Returns the string representation of the type of the value stored at key. The different types that can be returned are: string, integer, float, list, set, zset, and hash.",
			Sync:              false,
			KeyExtractionFunc: typeKeyFunc,
			HandlerFunc:       handleType,
=======
			Command:           "randomkey",
			Module:            constants.GenericModule,
			Categories:        []string{constants.KeyspaceCategory, constants.ReadCategory, constants.SlowCategory},
			Description:       "(RANDOMKEY) Returns a random key from the current selected database.",
			Sync:              false,
			KeyExtractionFunc: randomKeyFunc,
			HandlerFunc:       handleRandomkey,
		},
		{
			Command:           "getdel",
			Module:            constants.GenericModule,
			Categories:        []string{constants.WriteCategory, constants.FastCategory},
			Description:       "(GETDEL key) Get the value of key and delete the key. This command is similar to [GET], but deletes key on success.",
			Sync:              true,
			KeyExtractionFunc: getDelKeyFunc,
			HandlerFunc:       handleGetdel,
		},
		{
			Command:           "getex",
			Module:            constants.GenericModule,
			Categories:        []string{constants.WriteCategory, constants.FastCategory},
			Description:       "(GETEX key [EX seconds | PX milliseconds | EXAT unix-time-seconds | PXAT unix-time-milliseconds | PERSIST]) Get the value of key and optionally set its expiration. GETEX is similar to [GET], but is a write command with additional options.",
			Sync:              true,
			KeyExtractionFunc: getExKeyFunc,
			HandlerFunc:       handleGetex,
>>>>>>> 21e2ca57
		},
	}
}<|MERGE_RESOLUTION|>--- conflicted
+++ resolved
@@ -690,13 +690,6 @@
 	return []byte(constants.OkResponse), nil
 }
 
-<<<<<<< HEAD
-func handleType(params internal.HandlerFuncParams) ([]byte, error) {
-	keys, err := getKeyFunc(params.Command)
-	if err != nil {
-		return nil, err
-	}
-=======
 func handleRandomkey(params internal.HandlerFuncParams) ([]byte, error) {
 
 	key := params.Randomkey(params.Context)
@@ -732,12 +725,76 @@
 		return nil, err
 	}
 
->>>>>>> 21e2ca57
 	key := keys.ReadKeys[0]
 	keyExists := params.KeysExist(params.Context, []string{key})[key]
 
 	if !keyExists {
-<<<<<<< HEAD
+		return []byte("$-1\r\n"), nil
+	}
+
+	value := params.GetValues(params.Context, []string{key})[key]
+
+	exkey := keys.WriteKeys[0]
+
+	cmdLen := len(params.Command)
+
+	// Handle no expire options provided
+	if cmdLen == 2 {
+		return []byte(fmt.Sprintf("+%v\r\n", value)), nil
+	}
+
+	// Handle persist
+	exCommand := strings.ToUpper(params.Command[2])
+	// If time is provided with PERSIST it is effectively ignored
+	if exCommand == "persist" {
+		// getValues will update key access so no need here
+		params.SetExpiry(params.Context, exkey, time.Time{}, false)
+		return []byte(fmt.Sprintf("+%v\r\n", value)), nil
+	}
+
+	// Handle exipre command passed but no time provided
+	if cmdLen == 3 {
+		return []byte(fmt.Sprintf("+%v\r\n", value)), nil
+	}
+
+	// Extract time
+	exTimeString := params.Command[3]
+	n, err := strconv.ParseInt(exTimeString, 10, 64)
+	if err != nil {
+		return []byte("$-1\r\n"), errors.New("expire time must be integer")
+	}
+
+	var expireAt time.Time
+	switch exCommand {
+	case "EX":
+		expireAt = params.GetClock().Now().Add(time.Duration(n) * time.Second)
+	case "PX":
+		expireAt = params.GetClock().Now().Add(time.Duration(n) * time.Millisecond)
+	case "EXAT":
+		expireAt = time.Unix(n, 0)
+	case "PXAT":
+		expireAt = time.UnixMilli(n)
+	case "PERSIST":
+		expireAt = time.Time{}
+	default:
+		return nil, fmt.Errorf("unknown option %s -- '%v'", strings.ToUpper(exCommand), params.Command)
+	}
+
+	params.SetExpiry(params.Context, exkey, expireAt, false)
+
+	return []byte(fmt.Sprintf("+%v\r\n", value)), nil
+
+}
+
+func handleType(params internal.HandlerFuncParams) ([]byte, error) {
+	keys, err := getKeyFunc(params.Command)
+	if err != nil {
+		return nil, err
+	}
+	key := keys.ReadKeys[0]
+	keyExists := params.KeysExist(params.Context, []string{key})[key]
+
+	if !keyExists {
 		return nil, fmt.Errorf("key %s does not exist", key)
 	}
 
@@ -767,63 +824,6 @@
 		type_string = fmt.Sprintf("%T", value)
 	}
 	return []byte(fmt.Sprintf("+%v\r\n", type_string)), nil
-=======
-		return []byte("$-1\r\n"), nil
-	}
-
-	value := params.GetValues(params.Context, []string{key})[key]
-
-	exkey := keys.WriteKeys[0]
-
-	cmdLen := len(params.Command)
-
-	// Handle no expire options provided
-	if cmdLen == 2 {
-		return []byte(fmt.Sprintf("+%v\r\n", value)), nil
-	}
-
-	// Handle persist
-	exCommand := strings.ToUpper(params.Command[2])
-	// If time is provided with PERSIST it is effectively ignored
-	if exCommand == "persist" {
-		// getValues will update key access so no need here
-		params.SetExpiry(params.Context, exkey, time.Time{}, false)
-		return []byte(fmt.Sprintf("+%v\r\n", value)), nil
-	}
-
-	// Handle exipre command passed but no time provided
-	if cmdLen == 3 {
-		return []byte(fmt.Sprintf("+%v\r\n", value)), nil
-	}
-
-	// Extract time
-	exTimeString := params.Command[3]
-	n, err := strconv.ParseInt(exTimeString, 10, 64)
-	if err != nil {
-		return []byte("$-1\r\n"), errors.New("expire time must be integer")
-	}
-
-	var expireAt time.Time
-	switch exCommand {
-	case "EX":
-		expireAt = params.GetClock().Now().Add(time.Duration(n) * time.Second)
-	case "PX":
-		expireAt = params.GetClock().Now().Add(time.Duration(n) * time.Millisecond)
-	case "EXAT":
-		expireAt = time.Unix(n, 0)
-	case "PXAT":
-		expireAt = time.UnixMilli(n)
-	case "PERSIST":
-		expireAt = time.Time{}
-	default:
-		return nil, fmt.Errorf("unknown option %s -- '%v'", strings.ToUpper(exCommand), params.Command)
-	}
-
-	params.SetExpiry(params.Context, exkey, expireAt, false)
-
-	return []byte(fmt.Sprintf("+%v\r\n", value)), nil
-
->>>>>>> 21e2ca57
 }
 
 func Commands() []internal.Command {
@@ -1101,7 +1101,33 @@
 			HandlerFunc: handleFlush,
 		},
 		{
-<<<<<<< HEAD
+			Command:           "randomkey",
+			Module:            constants.GenericModule,
+			Categories:        []string{constants.KeyspaceCategory, constants.ReadCategory, constants.SlowCategory},
+			Description:       "(RANDOMKEY) Returns a random key from the current selected database.",
+			Sync:              false,
+			KeyExtractionFunc: randomKeyFunc,
+			HandlerFunc:       handleRandomkey,
+		},
+		{
+			Command:           "getdel",
+			Module:            constants.GenericModule,
+			Categories:        []string{constants.WriteCategory, constants.FastCategory},
+			Description:       "(GETDEL key) Get the value of key and delete the key. This command is similar to [GET], but deletes key on success.",
+			Sync:              true,
+			KeyExtractionFunc: getDelKeyFunc,
+			HandlerFunc:       handleGetdel,
+		},
+		{
+			Command:           "getex",
+			Module:            constants.GenericModule,
+			Categories:        []string{constants.WriteCategory, constants.FastCategory},
+			Description:       "(GETEX key [EX seconds | PX milliseconds | EXAT unix-time-seconds | PXAT unix-time-milliseconds | PERSIST]) Get the value of key and optionally set its expiration. GETEX is similar to [GET], but is a write command with additional options.",
+			Sync:              true,
+			KeyExtractionFunc: getExKeyFunc,
+			HandlerFunc:       handleGetex,
+		},
+		{
 			Command:           "type",
 			Module:            constants.GenericModule,
 			Categories:        []string{constants.KeyspaceCategory, constants.ReadCategory, constants.FastCategory},
@@ -1109,33 +1135,6 @@
 			Sync:              false,
 			KeyExtractionFunc: typeKeyFunc,
 			HandlerFunc:       handleType,
-=======
-			Command:           "randomkey",
-			Module:            constants.GenericModule,
-			Categories:        []string{constants.KeyspaceCategory, constants.ReadCategory, constants.SlowCategory},
-			Description:       "(RANDOMKEY) Returns a random key from the current selected database.",
-			Sync:              false,
-			KeyExtractionFunc: randomKeyFunc,
-			HandlerFunc:       handleRandomkey,
-		},
-		{
-			Command:           "getdel",
-			Module:            constants.GenericModule,
-			Categories:        []string{constants.WriteCategory, constants.FastCategory},
-			Description:       "(GETDEL key) Get the value of key and delete the key. This command is similar to [GET], but deletes key on success.",
-			Sync:              true,
-			KeyExtractionFunc: getDelKeyFunc,
-			HandlerFunc:       handleGetdel,
-		},
-		{
-			Command:           "getex",
-			Module:            constants.GenericModule,
-			Categories:        []string{constants.WriteCategory, constants.FastCategory},
-			Description:       "(GETEX key [EX seconds | PX milliseconds | EXAT unix-time-seconds | PXAT unix-time-milliseconds | PERSIST]) Get the value of key and optionally set its expiration. GETEX is similar to [GET], but is a write command with additional options.",
-			Sync:              true,
-			KeyExtractionFunc: getExKeyFunc,
-			HandlerFunc:       handleGetex,
->>>>>>> 21e2ca57
 		},
 	}
 }